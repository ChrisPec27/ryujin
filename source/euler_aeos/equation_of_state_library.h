--- conflicted
+++ resolved
@@ -5,15 +5,7 @@
 
 #pragma once
 
-<<<<<<< HEAD
 #include "equation_of_state.h"
-=======
-#include "equation_of_state_jones_wilkins_lee.h"
-#include "equation_of_state_noble_abel_stiffened_gas.h"
-#include "equation_of_state_polytropic_gas.h"
-#include "equation_of_state_sesame.h"
-#include "equation_of_state_van_der_waals.h"
->>>>>>> 526a3385
 
 namespace ryujin
 {
@@ -21,28 +13,18 @@
   {
     namespace EquationOfStateLibrary
     {
+      using equation_of_state_list_type =
+          std::set<std::unique_ptr<EquationOfState>>;
+
       /**
        * Populate a given container with all equation of states defined in
        * this namespace.
        *
        * @ingroup EulerEquations
        */
-
-<<<<<<< HEAD
-      using equation_of_state_list_type =
-          std::set<std::unique_ptr<EquationOfState>>;
-
       void populate_equation_of_state_list(
           equation_of_state_list_type &equation_of_state_list,
           const std::string &subsection);
-=======
-        add(std::make_unique<JonesWilkinsLee>(subsection));
-        add(std::make_unique<NobleAbelStiffenedGas>(subsection));
-        add(std::make_unique<PolytropicGas>(subsection));
-        add(std::make_unique<Sesame>(subsection));
-        add(std::make_unique<VanDerWaals>(subsection));
-      }
->>>>>>> 526a3385
 
     } // namespace EquationOfStateLibrary
   }   // namespace EulerAEOS
